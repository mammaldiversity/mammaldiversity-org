---
import MainPage from "../layouts/MainPage.astro";
import shrewImg from "../assets/images/mammal_images/1004046.jpg";
import goldenMouse from "../assets/images/mammal_images/1002250.jpg";
import solenodon from "../assets/images/mammal_images/1003840.jpg";
import duiker from "../assets/images/mammal_images/1006226.jpg";
import cntl from "cntl";
import MainActionButtons from "../components/MainActionButtons.astro";
import Zenodo from "../components/pubs/Zenodo.astro";
import SpeciesCitation from "../components/pubs/SpeciesCitation.astro";
import Journal from "../components/pubs/Journal.astro";
import Link from "../components/Link.astro";
import Image from "astro/components/Image.astro";
import FrontPage from "../layouts/FrontPage.astro";
import DiversityStatTable from "../components/DiversityStatTable.astro";
import desktopApp from "../assets/images/screenshots/desktopApp.png";
import InstallButton from "../components/buttons/InstallButton.astro";
import { getMetadata } from "../../db/mdd";
import {
  formatDate,
  cleanVersion,
  getCurrentYear,
  getCurrentDate,
} from "../scripts/metadata";

const meta = getMetadata();
const currentVersion = cleanVersion(meta.version);

<<<<<<< HEAD
const date = meta.releaseDate
  ? new Date(meta.releaseDate)
  : new Date("2025-06-13"); // Fallback date if releaseDate is not available
const releaseDate = date.toLocaleDateString("en-US", {
  year: "numeric",
  month: "long",
  day: "numeric",
});
=======
const overrideReleaseDate = "2025-06-13"; // Fallback date if releaseDate is not available
const releaseDate = meta.releaseDate
  ? formatDate(meta.releaseDate)
  : formatDate(overrideReleaseDate);

const currentYear = getCurrentYear();
const currentDate = getCurrentDate();
>>>>>>> a8a16b4b

const prevVersionsLink = "https://doi.org/10.5281/zenodo.4139722";
const mddDownloadLink =
  "https://github.com/mammaldiversity/mammaldiversity.github.io/raw/refs/heads/master/assets/data/MDD.zip";

const doi = meta.doi ? meta.doi : "https://doi.org/10.5281/zenodo.17033774";
// Define version description
const versionDescription = `Current version: v${currentVersion}, released ${releaseDate}`;

const allImages = [
  {
    src: shrewImg,
    alt: "A palawan moss shrew. Courtesy of the ASM’s MIL",
  },
  {
    src: goldenMouse,
    alt: "A golden mouse. Courtesy of the ASM’s MIL",
  },
  {
    src: solenodon,
    alt: "A hispaniolan solenodon. Courtesy of the ASM’s MIL",
  },
  {
    src: duiker,
    alt: "An Abbott's duiker. Courtesy of the ASM’s MIL",
  },
];

const titleClasses = cntl`
  font-serif
  font-semibold
  text-4xl
  lg:text-5xl
  text-spectra-700
  dark:text-spectra-200
  mt-4
  lg:mt-2
  lg:mr-2
`;

const descriptionClasses = cntl`
  text-xl
  text-spectra-950
  dark:text-spectra-50
  mt-2
`;

const heroClasses = cntl`
  text-left
  grid
  grid-cols-1
  lg:grid-cols-2
  mt-8
  lg:mt-14
  px-4
  lg:px-8
  py-4
  lg:py-8
  bg-spectra-100
  bg-gradient-to-r
  from-spectra-100
  to-spicy-mix-100
  dark:from-spectra-900
  dark:to-spicy-mix-900
  lg:max-w-7xl
  rounded-xl
  lg:mx-2
  xl:mx-auto
  mx-4
`;

const sectionTitleClass = cntl`
  font-serif
  text-3xl
  lg:text-4xl
  font-semibold
  mt-4
  mb-4
`;

const secondaryTitleClass = cntl`
  font-serif
  text-2xl
  lg:text-3xl
  font-semibold
  mt-4
  mb-4
`;

const highlightedContainerClasses = cntl`
  py-4
  px-2
  text-center
  my-4
  max-w-4xl
  mx-auto
  bg-gradient-to-r
  dark:from-spectra-900
  dark:to-transparent
  from-spectra-100
  to-transparent
  rounded-xl
`;
---

<FrontPage data-pagefind-ignore title="ASM Mammal Diversity Database">
  <MainPage>
    <div id="hero" class={heroClasses}>
      <div>
        <h1 class={titleClasses}>The Mammal Diversity Database</h1>
        <h2 class="text-md mb-4">By the American Society of Mammalogists</h2>
        <p class={descriptionClasses}>
          Track the latest taxonomic changes to living and recently extinct
          (i.e., since ~1500 CE) species and higher taxa of mammals.
        </p>
        <MainActionButtons
          searchURI="./search"
          downloadURI={mddDownloadLink}
          previousVersionsURI={prevVersionsLink}
          versionDescription={versionDescription}
        />
      </div>
      <div class="justify-items-center order-first lg:order-last">
        {
          allImages.map((image) => (
            <Image
              id="dynamic-image"
              class="rounded-xl shadow-lg"
              src={image.src}
              alt={image.alt}
              width="600"
              height="600"
            />
          ))
        }
      </div>
    </div>
    <div id="content" class="mx-4">
      <div
        id="what-new"
        class="py-4 px-8 text-center mt-4 md:mt-8 max-w-4xl mx-auto rounded-xl bg-spicy-mix-100 dark:bg-spicy-mix-900 p-4"
      >
        <h2 class={secondaryTitleClass}>What's New in the MDD2</h2>
        <ul class="text-left text-md ml-4 list-disc list-outside mb-4">
          <li>
            Codings of US state, country, continent, and biogeographic realm
            geographic categories for each species
          </li>
          <li>
            A comprehensive nomenclatural dataset for 50,000+ synonymous
            species-rank names, curated with type locality and specimen
            information.
          </li>
          <li>
            Integration between the MDD and the databases Hesperomys and
            Batnames for greater data accuracy and completeness
          </li>
          <li>
            A rewritten and redesigned of the MDD website (work in progress). It
            comes with a new search feature, better scalability, enhanced data
            visualization, and other features. The original version is available
            at <Link
              url="http://classic.mammaldiversity.org"
              label="classic.mammaldiversity.org"
            />.
          </li>
          <li>
            A new cross-platform app (currently in beta) offering offline access
            to MDD, advanced search capabilities, custom exports, and more.
          </li>
        </ul>
      </div>
      <div id="
              goal-content" class="py-4 px-2 text-center">
        <h2 class={sectionTitleClass}>Our Goals</h2>
        <p class="text-lg max-w-5xl mx-auto">
          We are curating the taxonomic implications of new research
          publications in real time — with the goal of promoting rigorous study
          of mammal biodiversity worldwide. The initial objective has been to
          aggregate, curate, and compile, new citations on species descriptions
          and taxonomic revisions into regular releases that are downloadable in
          comma-delimited format. Downstream goals include expanded hosting of
          ecological, trait, and taxonomic data.
        </p>
      </div>
      <div class="py-4 px-2 text-center mb-4 mx-auto">
        <h2 class={sectionTitleClass}>Mammal Diversity Statistics</h2>
        <DiversityStatTable />
      </div>
      <div class={highlightedContainerClasses}>
        <h2 class={sectionTitleClass}>
          Try the MDD App <span class="text-sm inline-block align-top"
            >beta</span
          >
        </h2>
        <div
          class="grid lg:flex grid-cols-1 md:grid-cols-2 justify-center py-2 px-4"
        >
          <Image class="mx-auto" height="320" src={desktopApp} alt="MDD App" />
          <div class="text-left mt-4">
            <p class="text-lg font-semibold">App features:</p>
            <ul class="text-left ml-4 list-disc list-inside">
              <li>Offline access to the database</li>
              <li>Advanced search</li>
              <li>Custom exports</li>
              <li>And more</li>
            </ul>
            <p class="text-md mt-2">Support all major desktop and mobile OS.</p>
            <InstallButton
              label="Install"
              url="https://github.com/mammaldiversity/mdd_app?tab=readme-ov-file#try-it-out-"
              extendClass="mt-12"
              withIcon
            />
          </div>
        </div>
      </div>
      <div id="citation" class="py-4 px-2 text-center mb-4 max-w-6xl mx-auto">
        <h2 class={sectionTitleClass}>Cite MDD</h2>
        <div class="text-md mt-4">
          <p>
            The current database (via <Link
              url="https://doi.org/10.5281/zenodo.4139722"
              label="Zenodo"
            />):
          </p>
          <Zenodo
            authors={["Mammal Diversity Database"]}
            year={currentYear}
            title=`Mammal Diversity Database (Version ${currentVersion}) [Data set]`
            doi={doi}
          />
          <p>
            A specific entry: Each entry has a citation string at the end. For
            example:
          </p>
          <SpeciesCitation
            species="Dipodomys deserti"
            mddID="1001892"
            date={currentDate}
            year={currentYear}
          />
          <p>Describing the MDD v2.0 taxonomy:</p>
          <Journal
            authors={[
              "Burgin, C. J.",
              "Zijlstra, J. S.",
              "Becker, M. A.",
              "Handika, H.",
              "Alston, J. M.",
              "Widness, J.",
              "Liphardt, S.",
              "Huckaby, D. G.",
              "Upham, N. S",
            ]}
            year={2025}
            title="How many mammal species are there now? Updates and trends in taxonomic, nomenclatural, and geographic knowledge"
            journal="Journal of Mammalogy"
            volume="in press"
            pages="TBD"
            doi="https://doi.org/10.1101/2025.02.27.640393"
          />
          <p>Describing the MDD v1.0 taxonomy:</p>
          <Journal
            authors={[
              "Burgin, C. J.",
              "Colella, J. P.",
              "Kahn, P. L.",
              "Upham, N. S",
            ]}
            year={2018}
            title="How many species of mammals are there?"
            journal="Journal of Mammalogy"
            volume="99"
            pages="1—11"
            doi="https://doi.org/10.1093/jmammal/gyx147"
          />
        </div>
      </div>
    </div>
  </MainPage>
</FrontPage>

<script>
  let images = document.querySelectorAll("#dynamic-image");
  let currentImageIndex = 0;
  images.forEach((image, index) => {
    if (index !== 0) {
      image.classList.add("hidden");
    }
  });

  const changeImage = () => {
    images[currentImageIndex].classList.add("hidden");
    currentImageIndex = (currentImageIndex + 1) % images.length;
    images[currentImageIndex].classList.remove("hidden");
  };
  setInterval(changeImage, 10000); // Change image every 10 seconds
</script>
<|MERGE_RESOLUTION|>--- conflicted
+++ resolved
@@ -1,345 +1,334 @@
----
-import MainPage from "../layouts/MainPage.astro";
-import shrewImg from "../assets/images/mammal_images/1004046.jpg";
-import goldenMouse from "../assets/images/mammal_images/1002250.jpg";
-import solenodon from "../assets/images/mammal_images/1003840.jpg";
-import duiker from "../assets/images/mammal_images/1006226.jpg";
-import cntl from "cntl";
-import MainActionButtons from "../components/MainActionButtons.astro";
-import Zenodo from "../components/pubs/Zenodo.astro";
-import SpeciesCitation from "../components/pubs/SpeciesCitation.astro";
-import Journal from "../components/pubs/Journal.astro";
-import Link from "../components/Link.astro";
-import Image from "astro/components/Image.astro";
-import FrontPage from "../layouts/FrontPage.astro";
-import DiversityStatTable from "../components/DiversityStatTable.astro";
-import desktopApp from "../assets/images/screenshots/desktopApp.png";
-import InstallButton from "../components/buttons/InstallButton.astro";
-import { getMetadata } from "../../db/mdd";
-import {
-  formatDate,
-  cleanVersion,
-  getCurrentYear,
-  getCurrentDate,
-} from "../scripts/metadata";
-
-const meta = getMetadata();
-const currentVersion = cleanVersion(meta.version);
-
-<<<<<<< HEAD
-const date = meta.releaseDate
-  ? new Date(meta.releaseDate)
-  : new Date("2025-06-13"); // Fallback date if releaseDate is not available
-const releaseDate = date.toLocaleDateString("en-US", {
-  year: "numeric",
-  month: "long",
-  day: "numeric",
-});
-=======
-const overrideReleaseDate = "2025-06-13"; // Fallback date if releaseDate is not available
-const releaseDate = meta.releaseDate
-  ? formatDate(meta.releaseDate)
-  : formatDate(overrideReleaseDate);
-
-const currentYear = getCurrentYear();
-const currentDate = getCurrentDate();
->>>>>>> a8a16b4b
-
-const prevVersionsLink = "https://doi.org/10.5281/zenodo.4139722";
-const mddDownloadLink =
-  "https://github.com/mammaldiversity/mammaldiversity.github.io/raw/refs/heads/master/assets/data/MDD.zip";
-
-const doi = meta.doi ? meta.doi : "https://doi.org/10.5281/zenodo.17033774";
-// Define version description
-const versionDescription = `Current version: v${currentVersion}, released ${releaseDate}`;
-
-const allImages = [
-  {
-    src: shrewImg,
-    alt: "A palawan moss shrew. Courtesy of the ASM’s MIL",
-  },
-  {
-    src: goldenMouse,
-    alt: "A golden mouse. Courtesy of the ASM’s MIL",
-  },
-  {
-    src: solenodon,
-    alt: "A hispaniolan solenodon. Courtesy of the ASM’s MIL",
-  },
-  {
-    src: duiker,
-    alt: "An Abbott's duiker. Courtesy of the ASM’s MIL",
-  },
-];
-
-const titleClasses = cntl`
-  font-serif
-  font-semibold
-  text-4xl
-  lg:text-5xl
-  text-spectra-700
-  dark:text-spectra-200
-  mt-4
-  lg:mt-2
-  lg:mr-2
-`;
-
-const descriptionClasses = cntl`
-  text-xl
-  text-spectra-950
-  dark:text-spectra-50
-  mt-2
-`;
-
-const heroClasses = cntl`
-  text-left
-  grid
-  grid-cols-1
-  lg:grid-cols-2
-  mt-8
-  lg:mt-14
-  px-4
-  lg:px-8
-  py-4
-  lg:py-8
-  bg-spectra-100
-  bg-gradient-to-r
-  from-spectra-100
-  to-spicy-mix-100
-  dark:from-spectra-900
-  dark:to-spicy-mix-900
-  lg:max-w-7xl
-  rounded-xl
-  lg:mx-2
-  xl:mx-auto
-  mx-4
-`;
-
-const sectionTitleClass = cntl`
-  font-serif
-  text-3xl
-  lg:text-4xl
-  font-semibold
-  mt-4
-  mb-4
-`;
-
-const secondaryTitleClass = cntl`
-  font-serif
-  text-2xl
-  lg:text-3xl
-  font-semibold
-  mt-4
-  mb-4
-`;
-
-const highlightedContainerClasses = cntl`
-  py-4
-  px-2
-  text-center
-  my-4
-  max-w-4xl
-  mx-auto
-  bg-gradient-to-r
-  dark:from-spectra-900
-  dark:to-transparent
-  from-spectra-100
-  to-transparent
-  rounded-xl
-`;
----
-
-<FrontPage data-pagefind-ignore title="ASM Mammal Diversity Database">
-  <MainPage>
-    <div id="hero" class={heroClasses}>
-      <div>
-        <h1 class={titleClasses}>The Mammal Diversity Database</h1>
-        <h2 class="text-md mb-4">By the American Society of Mammalogists</h2>
-        <p class={descriptionClasses}>
-          Track the latest taxonomic changes to living and recently extinct
-          (i.e., since ~1500 CE) species and higher taxa of mammals.
-        </p>
-        <MainActionButtons
-          searchURI="./search"
-          downloadURI={mddDownloadLink}
-          previousVersionsURI={prevVersionsLink}
-          versionDescription={versionDescription}
-        />
-      </div>
-      <div class="justify-items-center order-first lg:order-last">
-        {
-          allImages.map((image) => (
-            <Image
-              id="dynamic-image"
-              class="rounded-xl shadow-lg"
-              src={image.src}
-              alt={image.alt}
-              width="600"
-              height="600"
-            />
-          ))
-        }
-      </div>
-    </div>
-    <div id="content" class="mx-4">
-      <div
-        id="what-new"
-        class="py-4 px-8 text-center mt-4 md:mt-8 max-w-4xl mx-auto rounded-xl bg-spicy-mix-100 dark:bg-spicy-mix-900 p-4"
-      >
-        <h2 class={secondaryTitleClass}>What's New in the MDD2</h2>
-        <ul class="text-left text-md ml-4 list-disc list-outside mb-4">
-          <li>
-            Codings of US state, country, continent, and biogeographic realm
-            geographic categories for each species
-          </li>
-          <li>
-            A comprehensive nomenclatural dataset for 50,000+ synonymous
-            species-rank names, curated with type locality and specimen
-            information.
-          </li>
-          <li>
-            Integration between the MDD and the databases Hesperomys and
-            Batnames for greater data accuracy and completeness
-          </li>
-          <li>
-            A rewritten and redesigned of the MDD website (work in progress). It
-            comes with a new search feature, better scalability, enhanced data
-            visualization, and other features. The original version is available
-            at <Link
-              url="http://classic.mammaldiversity.org"
-              label="classic.mammaldiversity.org"
-            />.
-          </li>
-          <li>
-            A new cross-platform app (currently in beta) offering offline access
-            to MDD, advanced search capabilities, custom exports, and more.
-          </li>
-        </ul>
-      </div>
-      <div id="
-              goal-content" class="py-4 px-2 text-center">
-        <h2 class={sectionTitleClass}>Our Goals</h2>
-        <p class="text-lg max-w-5xl mx-auto">
-          We are curating the taxonomic implications of new research
-          publications in real time — with the goal of promoting rigorous study
-          of mammal biodiversity worldwide. The initial objective has been to
-          aggregate, curate, and compile, new citations on species descriptions
-          and taxonomic revisions into regular releases that are downloadable in
-          comma-delimited format. Downstream goals include expanded hosting of
-          ecological, trait, and taxonomic data.
-        </p>
-      </div>
-      <div class="py-4 px-2 text-center mb-4 mx-auto">
-        <h2 class={sectionTitleClass}>Mammal Diversity Statistics</h2>
-        <DiversityStatTable />
-      </div>
-      <div class={highlightedContainerClasses}>
-        <h2 class={sectionTitleClass}>
-          Try the MDD App <span class="text-sm inline-block align-top"
-            >beta</span
-          >
-        </h2>
-        <div
-          class="grid lg:flex grid-cols-1 md:grid-cols-2 justify-center py-2 px-4"
-        >
-          <Image class="mx-auto" height="320" src={desktopApp} alt="MDD App" />
-          <div class="text-left mt-4">
-            <p class="text-lg font-semibold">App features:</p>
-            <ul class="text-left ml-4 list-disc list-inside">
-              <li>Offline access to the database</li>
-              <li>Advanced search</li>
-              <li>Custom exports</li>
-              <li>And more</li>
-            </ul>
-            <p class="text-md mt-2">Support all major desktop and mobile OS.</p>
-            <InstallButton
-              label="Install"
-              url="https://github.com/mammaldiversity/mdd_app?tab=readme-ov-file#try-it-out-"
-              extendClass="mt-12"
-              withIcon
-            />
-          </div>
-        </div>
-      </div>
-      <div id="citation" class="py-4 px-2 text-center mb-4 max-w-6xl mx-auto">
-        <h2 class={sectionTitleClass}>Cite MDD</h2>
-        <div class="text-md mt-4">
-          <p>
-            The current database (via <Link
-              url="https://doi.org/10.5281/zenodo.4139722"
-              label="Zenodo"
-            />):
-          </p>
-          <Zenodo
-            authors={["Mammal Diversity Database"]}
-            year={currentYear}
-            title=`Mammal Diversity Database (Version ${currentVersion}) [Data set]`
-            doi={doi}
-          />
-          <p>
-            A specific entry: Each entry has a citation string at the end. For
-            example:
-          </p>
-          <SpeciesCitation
-            species="Dipodomys deserti"
-            mddID="1001892"
-            date={currentDate}
-            year={currentYear}
-          />
-          <p>Describing the MDD v2.0 taxonomy:</p>
-          <Journal
-            authors={[
-              "Burgin, C. J.",
-              "Zijlstra, J. S.",
-              "Becker, M. A.",
-              "Handika, H.",
-              "Alston, J. M.",
-              "Widness, J.",
-              "Liphardt, S.",
-              "Huckaby, D. G.",
-              "Upham, N. S",
-            ]}
-            year={2025}
-            title="How many mammal species are there now? Updates and trends in taxonomic, nomenclatural, and geographic knowledge"
-            journal="Journal of Mammalogy"
-            volume="in press"
-            pages="TBD"
-            doi="https://doi.org/10.1101/2025.02.27.640393"
-          />
-          <p>Describing the MDD v1.0 taxonomy:</p>
-          <Journal
-            authors={[
-              "Burgin, C. J.",
-              "Colella, J. P.",
-              "Kahn, P. L.",
-              "Upham, N. S",
-            ]}
-            year={2018}
-            title="How many species of mammals are there?"
-            journal="Journal of Mammalogy"
-            volume="99"
-            pages="1—11"
-            doi="https://doi.org/10.1093/jmammal/gyx147"
-          />
-        </div>
-      </div>
-    </div>
-  </MainPage>
-</FrontPage>
-
-<script>
-  let images = document.querySelectorAll("#dynamic-image");
-  let currentImageIndex = 0;
-  images.forEach((image, index) => {
-    if (index !== 0) {
-      image.classList.add("hidden");
-    }
-  });
-
-  const changeImage = () => {
-    images[currentImageIndex].classList.add("hidden");
-    currentImageIndex = (currentImageIndex + 1) % images.length;
-    images[currentImageIndex].classList.remove("hidden");
-  };
-  setInterval(changeImage, 10000); // Change image every 10 seconds
-</script>
+---
+import MainPage from "../layouts/MainPage.astro";
+import shrewImg from "../assets/images/mammal_images/1004046.jpg";
+import goldenMouse from "../assets/images/mammal_images/1002250.jpg";
+import solenodon from "../assets/images/mammal_images/1003840.jpg";
+import duiker from "../assets/images/mammal_images/1006226.jpg";
+import cntl from "cntl";
+import MainActionButtons from "../components/MainActionButtons.astro";
+import Zenodo from "../components/pubs/Zenodo.astro";
+import SpeciesCitation from "../components/pubs/SpeciesCitation.astro";
+import Journal from "../components/pubs/Journal.astro";
+import Link from "../components/Link.astro";
+import Image from "astro/components/Image.astro";
+import FrontPage from "../layouts/FrontPage.astro";
+import DiversityStatTable from "../components/DiversityStatTable.astro";
+import desktopApp from "../assets/images/screenshots/desktopApp.png";
+import InstallButton from "../components/buttons/InstallButton.astro";
+import { getMetadata } from "../../db/mdd";
+import {
+  formatDate,
+  cleanVersion,
+  getCurrentYear,
+  getCurrentDate,
+} from "../scripts/metadata";
+
+const meta = getMetadata();
+const currentVersion = cleanVersion(meta.version);
+
+const overrideReleaseDate = "2025-06-13"; // Fallback date if releaseDate is not available
+const releaseDate = meta.releaseDate
+  ? formatDate(meta.releaseDate)
+  : formatDate(overrideReleaseDate);
+
+const currentYear = getCurrentYear();
+const currentDate = getCurrentDate();
+
+const prevVersionsLink = "https://doi.org/10.5281/zenodo.4139722";
+const mddDownloadLink =
+  "https://github.com/mammaldiversity/mammaldiversity.github.io/raw/refs/heads/master/assets/data/MDD.zip";
+
+const doi = meta.doi ? meta.doi : "https://doi.org/10.5281/zenodo.17033774";
+// Define version description
+const versionDescription = `Current version: v${currentVersion}, released ${releaseDate}`;
+
+const allImages = [
+  {
+    src: shrewImg,
+    alt: "A palawan moss shrew. Courtesy of the ASM’s MIL",
+  },
+  {
+    src: goldenMouse,
+    alt: "A golden mouse. Courtesy of the ASM’s MIL",
+  },
+  {
+    src: solenodon,
+    alt: "A hispaniolan solenodon. Courtesy of the ASM’s MIL",
+  },
+  {
+    src: duiker,
+    alt: "An Abbott's duiker. Courtesy of the ASM’s MIL",
+  },
+];
+
+const titleClasses = cntl`
+  font-serif
+  font-semibold
+  text-4xl
+  lg:text-5xl
+  text-spectra-700
+  dark:text-spectra-200
+  mt-4
+  lg:mt-2
+  lg:mr-2
+`;
+
+const descriptionClasses = cntl`
+  text-xl
+  text-spectra-950
+  dark:text-spectra-50
+  mt-2
+`;
+
+const heroClasses = cntl`
+  text-left
+  grid
+  grid-cols-1
+  lg:grid-cols-2
+  mt-8
+  lg:mt-14
+  px-4
+  lg:px-8
+  py-4
+  lg:py-8
+  bg-spectra-100
+  bg-gradient-to-r
+  from-spectra-100
+  to-spicy-mix-100
+  dark:from-spectra-900
+  dark:to-spicy-mix-900
+  lg:max-w-7xl
+  rounded-xl
+  lg:mx-2
+  xl:mx-auto
+  mx-4
+`;
+
+const sectionTitleClass = cntl`
+  font-serif
+  text-3xl
+  lg:text-4xl
+  font-semibold
+  mt-4
+  mb-4
+`;
+
+const secondaryTitleClass = cntl`
+  font-serif
+  text-2xl
+  lg:text-3xl
+  font-semibold
+  mt-4
+  mb-4
+`;
+
+const highlightedContainerClasses = cntl`
+  py-4
+  px-2
+  text-center
+  my-4
+  max-w-4xl
+  mx-auto
+  bg-gradient-to-r
+  dark:from-spectra-900
+  dark:to-transparent
+  from-spectra-100
+  to-transparent
+  rounded-xl
+`;
+---
+
+<FrontPage data-pagefind-ignore title="ASM Mammal Diversity Database">
+  <MainPage>
+    <div id="hero" class={heroClasses}>
+      <div>
+        <h1 class={titleClasses}>The Mammal Diversity Database</h1>
+        <h2 class="text-md mb-4">By the American Society of Mammalogists</h2>
+        <p class={descriptionClasses}>
+          Track the latest taxonomic changes to living and recently extinct
+          (i.e., since ~1500 CE) species and higher taxa of mammals.
+        </p>
+        <MainActionButtons
+          searchURI="./search"
+          downloadURI={mddDownloadLink}
+          previousVersionsURI={prevVersionsLink}
+          versionDescription={versionDescription}
+        />
+      </div>
+      <div class="justify-items-center order-first lg:order-last">
+        {
+          allImages.map((image) => (
+            <Image
+              id="dynamic-image"
+              class="rounded-xl shadow-lg"
+              src={image.src}
+              alt={image.alt}
+              width="600"
+              height="600"
+            />
+          ))
+        }
+      </div>
+    </div>
+    <div id="content" class="mx-4">
+      <div
+        id="what-new"
+        class="py-4 px-8 text-center mt-4 md:mt-8 max-w-4xl mx-auto rounded-xl bg-spicy-mix-100 dark:bg-spicy-mix-900 p-4"
+      >
+        <h2 class={secondaryTitleClass}>What's New in the MDD2</h2>
+        <ul class="text-left text-md ml-4 list-disc list-outside mb-4">
+          <li>
+            Codings of US state, country, continent, and biogeographic realm
+            geographic categories for each species
+          </li>
+          <li>
+            A comprehensive nomenclatural dataset for 50,000+ synonymous
+            species-rank names, curated with type locality and specimen
+            information.
+          </li>
+          <li>
+            Integration between the MDD and the databases Hesperomys and
+            Batnames for greater data accuracy and completeness
+          </li>
+          <li>
+            A rewritten and redesigned of the MDD website (work in progress). It
+            comes with a new search feature, better scalability, enhanced data
+            visualization, and other features. The original version is available
+            at <Link
+              url="http://classic.mammaldiversity.org"
+              label="classic.mammaldiversity.org"
+            />.
+          </li>
+          <li>
+            A new cross-platform app (currently in beta) offering offline access
+            to MDD, advanced search capabilities, custom exports, and more.
+          </li>
+        </ul>
+      </div>
+      <div id="
+              goal-content" class="py-4 px-2 text-center">
+        <h2 class={sectionTitleClass}>Our Goals</h2>
+        <p class="text-lg max-w-5xl mx-auto">
+          We are curating the taxonomic implications of new research
+          publications in real time — with the goal of promoting rigorous study
+          of mammal biodiversity worldwide. The initial objective has been to
+          aggregate, curate, and compile, new citations on species descriptions
+          and taxonomic revisions into regular releases that are downloadable in
+          comma-delimited format. Downstream goals include expanded hosting of
+          ecological, trait, and taxonomic data.
+        </p>
+      </div>
+      <div class="py-4 px-2 text-center mb-4 mx-auto">
+        <h2 class={sectionTitleClass}>Mammal Diversity Statistics</h2>
+        <DiversityStatTable />
+      </div>
+      <div class={highlightedContainerClasses}>
+        <h2 class={sectionTitleClass}>
+          Try the MDD App <span class="text-sm inline-block align-top"
+            >beta</span
+          >
+        </h2>
+        <div
+          class="grid lg:flex grid-cols-1 md:grid-cols-2 justify-center py-2 px-4"
+        >
+          <Image class="mx-auto" height="320" src={desktopApp} alt="MDD App" />
+          <div class="text-left mt-4">
+            <p class="text-lg font-semibold">App features:</p>
+            <ul class="text-left ml-4 list-disc list-inside">
+              <li>Offline access to the database</li>
+              <li>Advanced search</li>
+              <li>Custom exports</li>
+              <li>And more</li>
+            </ul>
+            <p class="text-md mt-2">Support all major desktop and mobile OS.</p>
+            <InstallButton
+              label="Install"
+              url="https://github.com/mammaldiversity/mdd_app?tab=readme-ov-file#try-it-out-"
+              extendClass="mt-12"
+              withIcon
+            />
+          </div>
+        </div>
+      </div>
+      <div id="citation" class="py-4 px-2 text-center mb-4 max-w-6xl mx-auto">
+        <h2 class={sectionTitleClass}>Cite MDD</h2>
+        <div class="text-md mt-4">
+          <p>
+            The current database (via <Link
+              url="https://doi.org/10.5281/zenodo.4139722"
+              label="Zenodo"
+            />):
+          </p>
+          <Zenodo
+            authors={["Mammal Diversity Database"]}
+            year={currentYear}
+            title=`Mammal Diversity Database (Version ${currentVersion}) [Data set]`
+            doi={doi}
+          />
+          <p>
+            A specific entry: Each entry has a citation string at the end. For
+            example:
+          </p>
+          <SpeciesCitation
+            species="Dipodomys deserti"
+            mddID="1001892"
+            date={currentDate}
+            year={currentYear}
+          />
+          <p>Describing the MDD v2.0 taxonomy:</p>
+          <Journal
+            authors={[
+              "Burgin, C. J.",
+              "Zijlstra, J. S.",
+              "Becker, M. A.",
+              "Handika, H.",
+              "Alston, J. M.",
+              "Widness, J.",
+              "Liphardt, S.",
+              "Huckaby, D. G.",
+              "Upham, N. S",
+            ]}
+            year={2025}
+            title="How many mammal species are there now? Updates and trends in taxonomic, nomenclatural, and geographic knowledge"
+            journal="Journal of Mammalogy"
+            volume="in press"
+            pages="TBD"
+            doi="https://doi.org/10.1101/2025.02.27.640393"
+          />
+          <p>Describing the MDD v1.0 taxonomy:</p>
+          <Journal
+            authors={[
+              "Burgin, C. J.",
+              "Colella, J. P.",
+              "Kahn, P. L.",
+              "Upham, N. S",
+            ]}
+            year={2018}
+            title="How many species of mammals are there?"
+            journal="Journal of Mammalogy"
+            volume="99"
+            pages="1—11"
+            doi="https://doi.org/10.1093/jmammal/gyx147"
+          />
+        </div>
+      </div>
+    </div>
+  </MainPage>
+</FrontPage>
+
+<script>
+  let images = document.querySelectorAll("#dynamic-image");
+  let currentImageIndex = 0;
+  images.forEach((image, index) => {
+    if (index !== 0) {
+      image.classList.add("hidden");
+    }
+  });
+
+  const changeImage = () => {
+    images[currentImageIndex].classList.add("hidden");
+    currentImageIndex = (currentImageIndex + 1) % images.length;
+    images[currentImageIndex].classList.remove("hidden");
+  };
+  setInterval(changeImage, 10000); // Change image every 10 seconds
+</script>
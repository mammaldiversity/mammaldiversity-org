--- conflicted
+++ resolved
@@ -22,11 +22,7 @@
  *
  * Example distribution string: "USA|CAN|MEX?" -> Known: USA, CAN; Predicted: MEX
  */
-<<<<<<< HEAD
-import { useEffect, useRef, useState } from "preact";
-=======
 import { useEffect, useRef, useState } from "preact/hooks";
->>>>>>> 3512de33
 import * as Plot from "@observablehq/plot";
 import {
   downloadCountryGeoJSON,

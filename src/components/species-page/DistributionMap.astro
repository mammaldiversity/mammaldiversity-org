--- conflicted
+++ resolved
@@ -75,18 +75,7 @@
     emptyDistribution ? (
       <p class={emptyTextClasses}>No distribution data available.</p>
     ) : (
-<<<<<<< HEAD
       <SpeciesDistributionMap client:load distribution={countries ?? ""} />
-=======
-      <SpeciesDistributionMap
-        client:load
-        distribution={countries ?? ""}
-        world={worldGeoJson}
-      />
-      // <distribution-map data-countries={countryListStringify}>
-      //   <div id="map" class={mapClasses} />
-      // </distribution-map>
->>>>>>> 3512de33
     )
   }
 </div>
